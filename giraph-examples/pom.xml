<!--
Licensed to the Apache Software Foundation (ASF) under one
or more contributor license agreements.  See the NOTICE file
distributed with this work for additional information
regarding copyright ownership.  The ASF licenses this file
to you under the Apache License, Version 2.0 (the
"License"); you may not use this file except in compliance
with the License.  You may obtain a copy of the License at

http://www.apache.org/licenses/LICENSE-2.0

Unless required by applicable law or agreed to in writing,
software distributed under the License is distributed on an
"AS IS" BASIS, WITHOUT WARRANTIES OR CONDITIONS OF ANY
KIND, either express or implied.  See the License for the
specific language governing permissions and limitations
under the License.
-->

<project xmlns="http://maven.apache.org/POM/4.0.0" xmlns:xsi="http://www.w3.org/2001/XMLSchema-instance"
  xsi:schemaLocation="http://maven.apache.org/POM/4.0.0 http://maven.apache.org/maven-v4_0_0.xsd">
  <modelVersion>4.0.0</modelVersion>

  <parent>
    <groupId>org.apache.giraph</groupId>
    <artifactId>giraph-parent</artifactId>
    <version>0.2-SNAPSHOT</version>
  </parent>
  <artifactId>giraph-examples</artifactId>
  <packaging>jar</packaging>

  <name>Apache Giraph Examples</name>

  <properties>
    <export-target.dir>export/target</export-target.dir>
    <top.dir>${project.basedir}/..</top.dir>
  </properties>

  <build>
    <finalName>giraph-examples-${project.version}-${forHadoop}</finalName>    
    <plugins>
      <plugin>
        <groupId>org.apache.maven.plugins</groupId>
        <artifactId>maven-assembly-plugin</artifactId>      
      </plugin>      
      <plugin>
        <groupId>org.apache.maven.plugins</groupId>
        <artifactId>maven-checkstyle-plugin</artifactId>
<<<<<<< HEAD
        <version>2.9</version>
        <configuration>
          <configLocation>checkstyle.xml</configLocation>
          <enableRulesSummary>false</enableRulesSummary>
          <headerLocation>license-header.txt</headerLocation>
          <failOnViolation>true</failOnViolation>
          <includeTestSourceDirectory>false</includeTestSourceDirectory>
          <consoleOutput>true</consoleOutput>
        </configuration>
        <executions>
          <execution>
            <phase>verify</phase>
            <goals>
              <goal>check</goal>
            </goals>
          </execution>
        </executions>
=======
>>>>>>> 73d70bd8
      </plugin>
      <plugin>
        <groupId>org.apache.maven.plugins</groupId>
        <artifactId>maven-compiler-plugin</artifactId>
      </plugin>
      <plugin>
        <groupId>org.apache.maven.plugins</groupId>
        <artifactId>maven-enforcer-plugin</artifactId>
      </plugin>
      <plugin>
        <groupId>org.apache.maven.plugins</groupId>
        <artifactId>maven-jar-plugin</artifactId>
      </plugin>
      <plugin>
        <groupId>org.apache.maven.plugins</groupId>
        <artifactId>maven-javadoc-plugin</artifactId>
      </plugin>
      <plugin>
        <groupId>org.apache.maven.plugins</groupId>
        <artifactId>maven-site-plugin</artifactId>
      </plugin>
      <plugin>
        <groupId>org.apache.maven.plugins</groupId>
        <artifactId>maven-source-plugin</artifactId>
      </plugin>
      <plugin>
        <groupId>org.apache.maven.plugins</groupId>
        <artifactId>maven-surefire-plugin</artifactId>
        <version>2.6</version>
        <configuration>
          <systemProperties>
            <property>
              <name>prop.jarLocation</name>
              <value>${project.basedir}/target/giraph-examples-${project.version}-${forHadoop}-jar-with-dependencies.jar</value>
            </property>
          </systemProperties>
        </configuration>
      </plugin>
      <plugin>
        <groupId>org.apache.rat</groupId>
        <artifactId>apache-rat-plugin</artifactId>
      </plugin>
      <plugin>
        <groupId>org.codehaus.mojo</groupId>
        <artifactId>findbugs-maven-plugin</artifactId>
      </plugin>
    </plugins>
  </build>

  <profiles>
    <profile>
      <id>hadoop_0.20.203</id>
      <activation>
        <activeByDefault>true</activeByDefault>
      </activation>
      <build>
        <plugins>
          <plugin>
            <groupId>org.sonatype.plugins</groupId>
            <artifactId>munge-maven-plugin</artifactId>
          </plugin>
        </plugins>
      </build>
    </profile>

    <profile>
      <id>hadoop_1.0</id>
      <build>
        <plugins>
          <plugin>
            <groupId>org.sonatype.plugins</groupId>
            <artifactId>munge-maven-plugin</artifactId>
          </plugin>
        </plugins>
      </build>
    </profile>

    <profile>
      <id>hadoop_non_secure</id>
      <build>
        <plugins>
          <plugin>
            <groupId>org.sonatype.plugins</groupId>
            <artifactId>munge-maven-plugin</artifactId>
            <configuration>
              <excludes>
                **/comm/netty/SaslNettyClient.java,
                **/comm/netty/SaslNettyServer.java,
                **/comm/netty/handler/AuthorizeServerHandler.java,
                **/comm/netty/handler/SaslClientHandler.java,
                **/comm/netty/handler/SaslServerHandler.java,
                **/comm/requests/SaslCompleteRequest.java,
                **/comm/requests/SaslTokenMessageRequest.java,
                **/comm/SaslConnectionTest.java
              </excludes> 
            </configuration>
          </plugin>
        </plugins>
      </build>
    </profile>

    <profile>
      <id>hadoop_facebook</id>
      <build>
        <plugins>
          <plugin>
            <groupId>org.sonatype.plugins</groupId>
            <artifactId>munge-maven-plugin</artifactId>
            <configuration>
              <excludes>
                **/comm/netty/SaslNettyClient.java,
                **/comm/netty/SaslNettyServer.java,
                **/comm/netty/handler/AuthorizeServerHandler.java,
                **/comm/netty/handler/SaslClientHandler.java,
                **/comm/netty/handler/SaslServerHandler.java,
                **/comm/requests/SaslCompleteRequest.java,
                **/comm/requests/SaslTokenMessageRequest.java,
                **/comm/SaslConnectionTest.java
              </excludes>
            </configuration>
          </plugin>
          <plugin>
            <groupId>org.apache.maven.plugins</groupId>
            <artifactId>maven-surefire-plugin</artifactId>
          </plugin>
        </plugins>
      </build>
    </profile>

    <profile>
      <id>hadoop_0.23</id>
      <build>
        <plugins>
          <plugin>
            <groupId>org.sonatype.plugins</groupId>
            <artifactId>munge-maven-plugin</artifactId>
          </plugin>
          <plugin>
            <groupId>org.apache.maven.plugins</groupId>
            <artifactId>maven-surefire-plugin</artifactId>
          </plugin>
        </plugins>
      </build>
    </profile>

    <profile>
      <id>hadoop_2.0.0</id>
    </profile>

    <profile>
      <id>hadoop_2.0.1</id>
    </profile>

    <profile>
      <id>hadoop_2.0.2</id>
    </profile>

    <profile>
        <id>hadoop_2.0.3</id>
    </profile>

    <profile>
      <id>hadoop_trunk</id>
    </profile>
  </profiles>

  <dependencies>
    <!-- compile dependencies. sorted lexicographically. -->
    <dependency>
      <groupId>com.google.guava</groupId>
      <artifactId>guava</artifactId>
    </dependency>
    <dependency>
      <groupId>com.yammer.metrics</groupId>
      <artifactId>metrics-core</artifactId>
    </dependency>
    <dependency>
      <groupId>commons-cli</groupId>
      <artifactId>commons-cli</artifactId>
    </dependency>
    <dependency>
      <groupId>commons-collections</groupId>
      <artifactId>commons-collections</artifactId>
    </dependency>
    <dependency>
      <groupId>commons-io</groupId>
      <artifactId>commons-io</artifactId>
    </dependency>
    <dependency>
      <groupId>io.netty</groupId>
      <artifactId>netty</artifactId>
    </dependency>
    <dependency>
      <groupId>net.iharder</groupId>
      <artifactId>base64</artifactId>
    </dependency>
    <dependency>
      <groupId>org.apache.zookeeper</groupId>
      <artifactId>zookeeper</artifactId>
    </dependency>
    <dependency>
      <groupId>org.codehaus.jackson</groupId>
      <artifactId>jackson-core-asl</artifactId>
    </dependency>
    <dependency>
      <groupId>org.codehaus.jackson</groupId>
      <artifactId>jackson-mapper-asl</artifactId>
    </dependency>
    <dependency>
      <groupId>org.json</groupId>
      <artifactId>json</artifactId>
    </dependency>
    <dependency>
      <groupId>org.slf4j</groupId>
      <artifactId>slf4j-api</artifactId>
    </dependency>
    <dependency>
      <groupId>org.slf4j</groupId>
      <artifactId>slf4j-log4j12</artifactId>
    </dependency>
    <dependency>
      <groupId>org.apache.giraph</groupId>
      <artifactId>giraph-core</artifactId>
    </dependency>
    <dependency>
      <groupId>org.apache.giraph</groupId>
      <artifactId>giraph-core</artifactId>
      <version>0.2-SNAPSHOT</version>
      <type>test-jar</type>
    </dependency>

    <!-- test dependencies. sorted lexicographically. -->
    <dependency>
      <groupId>junit</groupId>
      <artifactId>junit</artifactId>
      <scope>test</scope>
    </dependency>
    <dependency>
      <groupId>org.mockito</groupId>
      <artifactId>mockito-all</artifactId>
      <scope>test</scope>
    </dependency>
 </dependencies>
</project><|MERGE_RESOLUTION|>--- conflicted
+++ resolved
@@ -46,26 +46,6 @@
       <plugin>
         <groupId>org.apache.maven.plugins</groupId>
         <artifactId>maven-checkstyle-plugin</artifactId>
-<<<<<<< HEAD
-        <version>2.9</version>
-        <configuration>
-          <configLocation>checkstyle.xml</configLocation>
-          <enableRulesSummary>false</enableRulesSummary>
-          <headerLocation>license-header.txt</headerLocation>
-          <failOnViolation>true</failOnViolation>
-          <includeTestSourceDirectory>false</includeTestSourceDirectory>
-          <consoleOutput>true</consoleOutput>
-        </configuration>
-        <executions>
-          <execution>
-            <phase>verify</phase>
-            <goals>
-              <goal>check</goal>
-            </goals>
-          </execution>
-        </executions>
-=======
->>>>>>> 73d70bd8
       </plugin>
       <plugin>
         <groupId>org.apache.maven.plugins</groupId>
